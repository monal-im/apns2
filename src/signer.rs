--- conflicted
+++ resolved
@@ -3,12 +3,7 @@
 use serde_json;
 use base64::encode;
 use crate::error::Error;
-<<<<<<< HEAD
-use std::sync::RwLock;
-=======
-use async_std::sync::RwLock;
-use std::time::Duration;
->>>>>>> 74900f51
+use std::{sync::RwLock, time::Duration};
 
 use openssl::{
     ec::EcKey,
@@ -128,7 +123,9 @@
             iss: team_id,
             iat: issued_at,
         };
-
+* Try allocating less in response-ir
+
+* Make selected_fields allocate less
         let encoded_header = encode(&serde_json::to_string(&headers)?);
         let encoded_payload = encode(&serde_json::to_string(&payload)?);
         let signing_input = format!("{}.{}", encoded_header, encoded_payload);
@@ -181,15 +178,9 @@
         -----END PRIVATE KEY-----"
     );
 
-<<<<<<< HEAD
     #[test]
     fn test_signature_caching() {
-        let signer = Signer::new(PRIVATE_KEY.as_bytes(), "89AFRD1X22", "ASDFQWERTY", 100).unwrap();
-=======
-    #[tokio::test]
-    async fn test_signature_caching() {
         let signer = Signer::new(PRIVATE_KEY.as_bytes(), "89AFRD1X22", "ASDFQWERTY", Duration::from_secs(100)).unwrap();
->>>>>>> 74900f51
 
         let mut sig1 = String::new();
         signer.with_signature(|sig| sig1.push_str(sig)).unwrap();
@@ -200,15 +191,9 @@
         assert_eq!(sig1, sig2);
     }
 
-<<<<<<< HEAD
     #[test]
     fn test_signature_without_caching() {
-        let signer = Signer::new(PRIVATE_KEY.as_bytes(), "89AFRD1X22", "ASDFQWERTY", 0).unwrap();
-=======
-    #[tokio::test]
-    async fn test_signature_without_caching() {
         let signer = Signer::new(PRIVATE_KEY.as_bytes(), "89AFRD1X22", "ASDFQWERTY", Duration::from_secs(0)).unwrap();
->>>>>>> 74900f51
 
         let mut sig1 = String::new();
         signer.with_signature(|sig| sig1.push_str(sig)).unwrap();
